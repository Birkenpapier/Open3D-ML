#coding: future_fstrings
import torch
import torch.nn as nn
import helper_torch_util
import numpy as np
from sklearn.neighbors import KDTree
from torch.utils.tensorboard import SummaryWriter
from torch.utils.data import Dataset, IterableDataset, DataLoader, Sampler, BatchSampler

from ml3d.datasets.semantickitti import DataProcessing
from ml3d.torch.modules.losses import filter_valid_label


class RandLANet(nn.Module):
    def __init__(self, cfg):

        super(RandLANet, self).__init__()

        self.cfg = cfg
        d_feature = cfg.d_feature

        self.fc0 = nn.Linear(cfg.d_in, d_feature)
        self.batch_normalization = nn.BatchNorm2d(d_feature,
                                                  eps=1e-6,
                                                  momentum=0.99)

        d_encoder_list = []

        # Encoder
        for i in range(cfg.num_layers):
            name = 'Encoder_layer_' + str(i)
            self.init_dilated_res_block(d_feature, cfg.d_out[i], name)
            d_feature = cfg.d_out[i] * 2
            if i == 0:
                d_encoder_list.append(d_feature)
            d_encoder_list.append(d_feature)

        feature = helper_torch_util.conv2d(True, d_feature, d_feature)
        setattr(self, 'decoder_0', feature)

        # Decoder
        for j in range(cfg.num_layers):
            name = 'Decoder_layer_' + str(j)
            d_in = d_encoder_list[-j - 2] + d_feature
            d_out = d_encoder_list[-j - 2]

            f_decoder_i = helper_torch_util.conv2d_transpose(True, d_in, d_out)
            setattr(self, name, f_decoder_i)
            d_feature = d_encoder_list[-j - 2]

        f_layer_fc1 = helper_torch_util.conv2d(True, d_feature, 64)
        setattr(self, 'fc1', f_layer_fc1)

        f_layer_fc2 = helper_torch_util.conv2d(True, 64, 32)
        setattr(self, 'fc2', f_layer_fc2)

        f_layer_fc3 = helper_torch_util.conv2d(False,
                                               32,
                                               cfg.num_classes,
                                               activation=False)
        setattr(self, 'fc', f_layer_fc3)


    def crop_pc(self, points, labels, search_tree, pick_idx):
        # crop a fixed size point cloud for training
        center_point = points[pick_idx, :].reshape(1, -1)
        select_idx = search_tree.query(center_point, 
                                k=self.cfg.num_points)[1][0]
        select_idx = DataProcessing.shuffle_idx(select_idx)
        select_points = points[select_idx]
        select_labels = labels[select_idx]
        return select_points, select_labels, select_idx

    def transform(self, data, attr):
        cfg = self.cfg
<<<<<<< HEAD
        batch_pc = batch_data[0][:, :, :3]
        batch_label = batch_data[1]
        batch_pc_idx = batch_data[2]
=======
        pc      = data['point'] 
        label   = data['label']  
        tree    = data['search_tree']   
        pick_idx    = np.random.choice(len(pc), 1)
        
        pc, label, selected_idx = \
            self.crop_pc(pc, label, tree, pick_idx)

        '''
        if split != "training":
            proj_inds = np.squeeze(search_tree.query(points, return_distance=False))
            proj_inds = proj_inds.astype(np.int32)
            data['proj_inds'] = proj_inds
        '''

        features         = pc
        input_points     = []
        input_neighbors  = []
        input_pools      = []
        input_up_samples = []

        ori_pc = pc

        for i in range(cfg.num_layers):
            neighbour_idx = DataProcessing.knn_search(pc, pc, cfg.k_n)
            
            sub_points = pc[:pc.shape[0] // cfg.sub_sampling_ratio[i], :]
            pool_i = neighbour_idx[:pc.shape[0] // cfg.sub_sampling_ratio[i], :]
            up_i = DataProcessing.knn_search(sub_points, pc, 1)
            input_points.append(pc)
            input_neighbors.append(neighbour_idx.astype(np.int64))
            input_pools.append(pool_i.astype(np.int64))
            input_up_samples.append(up_i.astype(np.int64))
            pc = sub_points

        inputs                  = dict()
        inputs['xyz']           = input_points
        inputs['neigh_idx']     = input_neighbors
        inputs['sub_idx']       = input_pools
        inputs['interp_idx']    = input_up_samples
        inputs['features']      = features

        inputs['labels']         = label.astype(np.int64)
        # inputs['input_inds']    = batch_pc_idx
        # inputs['cloud_inds']    = batch_cloud_idx

        return inputs


    def loss(self, Loss, results, inputs, device):
        """
        Runs the loss on outputs of the model
        :param outputs: logits
        :param labels: labels
        :return: loss
        """
        cfg     = self.cfg
        labels  = inputs['data']['labels']

        scores, labels = filter_valid_label(results, labels, 
                    cfg.num_classes, cfg.ignored_label_inds, device)
        
        logp = torch.distributions.utils.probs_to_logits(
            scores, is_binary=False)
        loss = Loss.weighted_CrossEntropyLoss(logp, labels)

        # predict_labels = torch.max(scores, dim=-2).indices

        return loss, labels, scores

    def preprocess(self, data, attr):
        cfg = self.cfg
        points = data['point'][:, 0:3]
        labels = data['label']
        split  = attr['split']

        data    = dict()

        sub_points, sub_labels = DataProcessing.grid_sub_sampling(
                                points, labels=labels, 
                                grid_size=cfg.grid_size)

        search_tree = KDTree(sub_points)
        
        data['point'] = sub_points
        data['label'] = sub_labels
        data['search_tree'] = search_tree    

        if split != "training":
            proj_inds = np.squeeze(search_tree.query(points, return_distance=False))
            proj_inds = proj_inds.astype(np.int32)
            data['proj_inds'] = proj_inds
        return data


      
    
    def previous_preprocess(self, batch_data, device):
        cfg             = self.cfg
        batch_pc        = batch_data[0]
        batch_label     = batch_data[1]
        batch_pc_idx    = batch_data[2]
>>>>>>> 132d79c7
        batch_cloud_idx = batch_data[3]

        features = batch_data[0]
        input_points = []
        input_neighbors = []
        input_pools = []
        input_up_samples = []

        for i in range(cfg.num_layers):
            neighbour_idx = DataProcessing.knn_search(batch_pc, batch_pc,
                                                      cfg.k_n)
            sub_points = batch_pc[:, :batch_pc.size(1) //
                                  cfg.sub_sampling_ratio[i], :]
            pool_i = neighbour_idx[:, :batch_pc.size(1) //
                                   cfg.sub_sampling_ratio[i], :]
            up_i = DataProcessing.knn_search(sub_points, batch_pc, 1)
            input_points.append(batch_pc)
            input_neighbors.append(neighbour_idx)
            input_pools.append(pool_i)
            input_up_samples.append(up_i)
            batch_pc = sub_points

        inputs = dict()
        #print(features)
        inputs['xyz'] = [arr.to(device) for arr in input_points]
        inputs['neigh_idx'] = [
            torch.from_numpy(arr).to(torch.int64).to(device)
            for arr in input_neighbors
        ]
        inputs['sub_idx'] = [
            torch.from_numpy(arr).to(torch.int64).to(device)
            for arr in input_pools
        ]
        inputs['interp_idx'] = [
            torch.from_numpy(arr).to(torch.int64).to(device)
            for arr in input_up_samples
        ]
        inputs['features'] = features.to(device)
        inputs['input_inds'] = batch_pc_idx
        inputs['cloud_inds'] = batch_cloud_idx

        return inputs
    
    def preprocess_inference(self, pc, device):
        cfg = self.cfg
        idx = DataProcessing.shuffle_idx(np.arange(len(pc)))
        pc = pc[idx]
        batch_pc = torch.from_numpy(pc).unsqueeze(0)
        features = batch_pc

        input_points = []
        input_neighbors = []
        input_pools = []
        input_up_samples = []

        for i in range(cfg.num_layers):
            neighbour_idx = DataProcessing.knn_search(batch_pc, batch_pc,
                                                      cfg.k_n)

            sub_points = batch_pc[:, :batch_pc.size(1) //
                                  cfg.sub_sampling_ratio[i], :]
            pool_i = neighbour_idx[:, :batch_pc.size(1) //
                                   cfg.sub_sampling_ratio[i], :]
            up_i = DataProcessing.knn_search(sub_points, batch_pc, 1)
            input_points.append(batch_pc)
            input_neighbors.append(neighbour_idx)
            input_pools.append(pool_i)
            input_up_samples.append(up_i)
            batch_pc = sub_points

        inputs = dict()
        #print(features)
        inputs['xyz'] = [arr.to(device) for arr in input_points]
        inputs['neigh_idx'] = [
            torch.from_numpy(arr).to(torch.int64).to(device)
            for arr in input_neighbors
        ]
        inputs['sub_idx'] = [
            torch.from_numpy(arr).to(torch.int64).to(device)
            for arr in input_pools
        ]
        inputs['interp_idx'] = [
            torch.from_numpy(arr).to(torch.int64).to(device)
            for arr in input_up_samples
        ]
        inputs['features'] = features.to(device)

        return inputs

    def init_att_pooling(self, d, d_out, name):
        att_activation = nn.Linear(d, d)
        setattr(self, name + 'fc', att_activation)

        f_agg = helper_torch_util.conv2d(True, d, d_out)
        setattr(self, name + 'mlp', f_agg)

    def init_building_block(self, d_in, d_out, name):
        f_pc = helper_torch_util.conv2d(True, 10, d_in)
        setattr(self, name + 'mlp1', f_pc)

        self.init_att_pooling(d_in * 2, d_out // 2, name + 'att_pooling_1')

        f_xyz = helper_torch_util.conv2d(True, d_in, d_out // 2)
        setattr(self, name + 'mlp2', f_xyz)

        self.init_att_pooling(d_in * 2, d_out, name + 'att_pooling_2')

    def init_dilated_res_block(self, d_in, d_out, name):
        f_pc = helper_torch_util.conv2d(True, d_in, d_out // 2)
        setattr(self, name + 'mlp1', f_pc)

        self.init_building_block(d_out // 2, d_out, name + 'LFA')

        f_pc = helper_torch_util.conv2d(True,
                                        d_out,
                                        d_out * 2,
                                        activation=False)
        setattr(self, name + 'mlp2', f_pc)

        shortcut = helper_torch_util.conv2d(True,
                                            d_in,
                                            d_out * 2,
                                            activation=False)
        setattr(self, name + 'shortcut', shortcut)

    def forward_gather_neighbour(self, pc, neighbor_idx):
        # pc:           BxNxd
        # neighbor_idx: BxNxK
        B, N, K = neighbor_idx.size()
        d = pc.size()[2]

        extended_idx = neighbor_idx.unsqueeze(1).expand(B, d, N, K)
        extended_coords = pc.transpose(-2, -1).unsqueeze(-1).expand(B, d, N, K)
        features = torch.gather(extended_coords, 2, extended_idx)

        return features

    def forward_att_pooling(self, feature_set, name):
        # feature_set: BxdxNxK
        batch_size = feature_set.size()[0]
        num_points = feature_set.size()[2]
        num_neigh = feature_set.size()[3]
        d = feature_set.size()[1]

        f_reshaped = torch.reshape(feature_set.permute(0, 2, 3, 1), (-1, num_neigh, d))

        m_dense = getattr(self, name + 'fc')
        att_activation = m_dense(f_reshaped)

        m_softmax = nn.Softmax(dim=1)
        att_scores = m_softmax(att_activation)

        # print("att_scores = ", att_scores.shape)
        f_agg = f_reshaped * att_scores
        f_agg = torch.sum(f_agg, dim=1, keepdim=True)
        f_agg = torch.reshape(f_agg, (batch_size, num_points, 1, d))
        f_agg = f_agg.permute(0, 3, 1, 2)

        m_conv2d = getattr(self, name + 'mlp')
        f_agg = m_conv2d(f_agg)

        return f_agg

    def forward_relative_pos_encoding(self, xyz, neigh_idx):
        B, N, K = neigh_idx.size()
        neighbor_xyz = self.forward_gather_neighbour(xyz, neigh_idx)

        xyz_tile = xyz.transpose(-2, -1).unsqueeze(-1).expand(B, 3, N, K)
        #xyz_tile = xyz.unsqueeze(2).repeat(1, 1, neigh_idx.size()[-1], 1)

        relative_xyz = xyz_tile - neighbor_xyz
        relative_dis = torch.sqrt(
            torch.sum(torch.square(relative_xyz), dim=1, keepdim=True))
        relative_feature = torch.cat(
            [relative_dis, relative_xyz, xyz_tile, neighbor_xyz], axis=1)

        return relative_feature

    def forward_building_block(self, xyz, feature, neigh_idx, name):
        f_xyz = self.forward_relative_pos_encoding(xyz, neigh_idx)
        m_conv2d = getattr(self, name + 'mlp1')
        f_xyz = m_conv2d(f_xyz)

        feature = feature.transpose(1, 2)
        f_neighbours = self.forward_gather_neighbour(
            torch.squeeze(feature, axis=3), neigh_idx)
        f_concat = torch.cat([f_neighbours, f_xyz], axis=1)

        f_pc_agg = self.forward_att_pooling(f_concat, name + 'att_pooling_1')

        m_conv2d = getattr(self, name + 'mlp2')
        f_xyz = m_conv2d(f_xyz)

        f_pc_agg = f_pc_agg.transpose(1, 2)
        f_neighbours = self.forward_gather_neighbour(
            torch.squeeze(f_pc_agg, axis=3), neigh_idx)
        f_concat = torch.cat([f_neighbours, f_xyz], axis=1)
        f_pc_agg = self.forward_att_pooling(f_concat, name + 'att_pooling_2')

        return f_pc_agg

    def forward_dilated_res_block(self, feature, xyz, neigh_idx, d_out, name):
        m_conv2d = getattr(self, name + 'mlp1')
        f_pc = m_conv2d(feature)

        f_pc = self.forward_building_block(xyz, f_pc, neigh_idx, name + 'LFA')

        m_conv2d = getattr(self, name + 'mlp2')
        f_pc = m_conv2d(f_pc)

        m_conv2d = getattr(self, name + 'shortcut')
        shortcut = m_conv2d(feature)

        m_leakyrelu = nn.LeakyReLU(0.2)

        result = m_leakyrelu(f_pc + shortcut)
        return result

    def forward(self, inputs):
        device = self.device
        xyz         = [arr.to(device) 
                            for arr in inputs['xyz']]
        neigh_idx   = [arr.to(device) 
                            for arr in inputs['neigh_idx']]
        interp_idx  = [arr.to(device) 
                            for arr in inputs['interp_idx']]
        sub_idx     = [arr.to(device) 
                            for arr in inputs['sub_idx']]
        feature     = inputs['features'].to(device) 

        m_dense = getattr(self, 'fc0')
        feature = m_dense(feature).transpose(-2, -1).unsqueeze(-1)

        m_bn = getattr(self, 'batch_normalization')
        feature = m_bn(feature)

        m_leakyrelu = nn.LeakyReLU(0.2)
        feature = m_leakyrelu(feature)

        # B d N 1
        # B N 1 d
        # Encoder
        f_encoder_list = []
        for i in range(self.cfg.num_layers):
            name = 'Encoder_layer_' + str(i)
            f_encoder_i = self.forward_dilated_res_block(
                feature, xyz[i], neigh_idx[i], self.cfg.d_out[i], name)
            f_sampled_i = self.random_sample(f_encoder_i, sub_idx[i])
            feature = f_sampled_i
            if i == 0:
                f_encoder_list.append(f_encoder_i)
            f_encoder_list.append(f_sampled_i)

        m_conv2d = getattr(self, 'decoder_0')
        feature = m_conv2d(f_encoder_list[-1])

        # Decoder
        f_decoder_list = []
        for j in range(self.cfg.num_layers):
            f_interp_i = self.nearest_interpolation(feature,
                                                    interp_idx[-j - 1])
            name = 'Decoder_layer_' + str(j)

            m_transposeconv2d = getattr(self, name)
            concat_feature = torch.cat([f_encoder_list[-j - 2], f_interp_i],
                                       dim=1)
            f_decoder_i = m_transposeconv2d(concat_feature)

            feature = f_decoder_i
            f_decoder_list.append(f_decoder_i)

        m_conv2d = getattr(self, 'fc1')
        f_layer_fc1 = m_conv2d(f_decoder_list[-1])

        m_conv2d = getattr(self, 'fc2')
        f_layer_fc2 = m_conv2d(f_layer_fc1)

        m_dropout = nn.Dropout(0.5)
        f_layer_drop = m_dropout(f_layer_fc2)

        test_hidden = f_layer_fc2.permute(0, 2, 3, 1)

        m_conv2d = getattr(self, 'fc')
        f_layer_fc3 = m_conv2d(f_layer_drop)

        f_out = f_layer_fc3.squeeze(3).transpose(1, 2)

        return f_out

    @staticmethod
    def random_sample(feature, pool_idx):
        """
        :param feature: [B, d, N, 1] input features matrix
        :param pool_idx: [B, N', max_num] N' < N, N' is the selected position after pooling
        :return: pool_features = [B, N', d] pooled features matrix
        """

        feature = feature.squeeze(3)
        num_neigh = pool_idx.size()[2]
        batch_size = feature.size()[0]
        d = feature.size()[1]

        pool_idx = torch.reshape(pool_idx, (batch_size, -1))

        pool_idx = pool_idx.unsqueeze(2).expand(batch_size, -1, d)

        feature = feature.transpose(1, 2)
        pool_features = torch.gather(feature, 1, pool_idx)
        pool_features = torch.reshape(pool_features,
                                      (batch_size, -1, num_neigh, d))
        pool_features, _ = torch.max(pool_features, 2, keepdim=True)
        pool_features = pool_features.permute(0, 3, 1, 2)

        return pool_features

    @staticmethod
    def nearest_interpolation(feature, interp_idx):
        """
        :param feature: [B, d, N] input features matrix
        :param interp_idx: [B, up_num_points, 1] nearest neighbour index
        :return: [B, up_num_points, d] interpolated features matrix
        """
        feature = feature.squeeze(3)
        d = feature.size(1)
        batch_size = interp_idx.size()[0]
        up_num_points = interp_idx.size()[1]

        interp_idx = torch.reshape(interp_idx, (batch_size, up_num_points))
        interp_idx = interp_idx.unsqueeze(1).expand(batch_size, d, -1)

        interpolated_features = torch.gather(feature, 2, interp_idx)
        interpolated_features = interpolated_features.unsqueeze(3)
        return interpolated_features<|MERGE_RESOLUTION|>--- conflicted
+++ resolved
@@ -73,11 +73,6 @@
 
     def transform(self, data, attr):
         cfg = self.cfg
-<<<<<<< HEAD
-        batch_pc = batch_data[0][:, :, :3]
-        batch_label = batch_data[1]
-        batch_pc_idx = batch_data[2]
-=======
         pc      = data['point'] 
         label   = data['label']  
         tree    = data['search_tree']   
@@ -180,7 +175,6 @@
         batch_pc        = batch_data[0]
         batch_label     = batch_data[1]
         batch_pc_idx    = batch_data[2]
->>>>>>> 132d79c7
         batch_cloud_idx = batch_data[3]
 
         features = batch_data[0]
