--- conflicted
+++ resolved
@@ -168,14 +168,9 @@
         gt = []
         no_bboxes = 0
         with torch.no_grad():
-<<<<<<< HEAD
-            for data in tqdm(valid_loader, desc='validation'):
-                if data.numel() == 0:
-=======
             process_bar = tqdm(valid_loader, desc='validation')
             for data in process_bar:
                 if any([bbox.numel() == 0 for bbox in data.bboxes]):
->>>>>>> 7feb5d35
                     no_bboxes += 1
                     continue
                 data.to(device)
@@ -191,15 +186,9 @@
                 pred.extend([BEVBox3D.to_dicts(b) for b in boxes])
                 gt.extend([BEVBox3D.to_dicts(b) for b in data.bbox_objs])
 
-<<<<<<< HEAD
-        if no_bboxes > 0:
-            log.warning("No bounding box labels in " +
-                        f"{no_bboxes}/{len(process_bar)} cases.")
-=======
             if no_bboxes > 0:
                 log.warning("No bounding box labels in " +
                             f"{no_bboxes}/{len(process_bar)} cases.")
->>>>>>> 7feb5d35
         sum_loss = 0
         desc = "validation - "
         for l, v in self.valid_losses.items():
@@ -288,7 +277,7 @@
 
         dataset_name = dataset.name if dataset is not None else ''
         if hasattr(dataset, 'portion'):
-           dataset_name += "_" + dataset.portion 
+            dataset_name += "_" + dataset.portion
         tensorboard_dir = join(
             self.cfg.train_sum_dir,
             model.__class__.__name__ + '_' + dataset_name + '_torch')
@@ -301,52 +290,6 @@
         log.info("Writing summary in {}.".format(self.tensorboard_dir))
 
         log.info("Started training")
-<<<<<<< HEAD
-        for epoch in range(start_ep, cfg.max_epoch + 1):
-            log.info(f'=== EPOCH {epoch:d}/{cfg.max_epoch:d} ===')
-            model.train()
-
-            self.losses = {}
-            no_bboxes = 0
-            process_bar = tqdm(train_loader, desc='training')
-            for data in process_bar:
-                if data.bbox_objs.numel() == 0:
-                    no_bboxes += 1
-                    continue
-                data.to(device)
-                results = model(data.point)
-                loss = model.loss(results, data)
-                loss_sum = sum(loss.values())
-
-                self.optimizer.zero_grad()
-                loss_sum.backward()
-                if model.cfg.get('grad_clip_norm', -1) > 0:
-                    torch.nn.utils.clip_grad_value_(model.parameters(),
-                                                    model.cfg.grad_clip_norm)
-                self.optimizer.step()
-                desc = "training - "
-                for l, v in loss.items():
-                    if not l in self.losses:
-                        self.losses[l] = []
-                    self.losses[l].append(v.cpu().item())
-                    desc += " %s: %.03f" % (l, v.cpu().item())
-                desc += " > loss: %.03f" % loss_sum.cpu().item()
-                process_bar.set_description(desc)
-                process_bar.refresh()
-
-            if no_bboxes > 0:
-                log.warning("No bounding box labels in " +
-                            f"{no_bboxes}/{len(process_bar)} cases.")
-            #self.scheduler.step()
-
-            # --------------------- validation
-            self.run_valid()
-
-            self.save_logs(writer, epoch)
-
-            if epoch % cfg.save_ckpt_freq == 0:
-                self.save_ckpt(epoch)
-=======
         with torch.autograd.profiler.emit_nvtx(enabled=False):
             for epoch in range(start_ep, cfg.max_epoch + 1):
                 log.info(f'=== EPOCH {epoch:d}/{cfg.max_epoch:d} ===')
@@ -392,7 +335,6 @@
 
                 if epoch % cfg.save_ckpt_freq == 0:
                     self.save_ckpt(epoch)
->>>>>>> 7feb5d35
 
     def save_logs(self, writer, epoch):
         for key, val in self.losses.items():
